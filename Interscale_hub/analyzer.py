# ------------------------------------------------------------------------------
#  Copyright 2020 Forschungszentrum Jülich GmbH and Aix-Marseille Université
# "Licensed to the Apache Software Foundation (ASF) under one or more
# contributor license agreements; and to You under the Apache License,
# Version 2.0. "
#
# Forschungszentrum Jülich
# Institute: Institute for Advanced Simulation (IAS)
# Section: Jülich Supercomputing Centre (JSC)
# Division: High Performance Computing in Neuroscience
# Laboratory: Simulation Laboratory Neuroscience
# Team: Multi-scale Simulation and Design
# ------------------------------------------------------------------------------


from EBRAINS_InterscaleHUB.Interscale_hub.elephant_delegator import ElephantDelegator
from EBRAINS_ConfigManager.global_configurations_manager.xml_parsers.default_directories_enum import DefaultDirectories


class Analyzer:
    """
    Main class for analysis of data. It wraps the functionality of the libraries
    such as ELEPHANT for analysis.

    NOTE this wrapper class exposes only the functionality that is supported by
    InterscaleHub.
<<<<<<< HEAD
    '''
    
=======
    """

>>>>>>> d7a04efc
    def __init__(self, param, configurations_manager, log_settings, sci_params=None):
        """
        """
        self._log_settings = log_settings
        self._configurations_manager = configurations_manager
        self.__logger = self._configurations_manager.load_log_configurations(
            name="Analyzer",
            log_configurations=self._log_settings,
            target_directory=DefaultDirectories.SIMULATION_RESULTS)

        self.__elephant_delegator = ElephantDelegator(param,
                                                      configurations_manager,
                                                      log_settings,
                                                      sci_params=sci_params)

        self.__logger.info("Initialized")

    def spiketrains_to_rate(self, count, spike_trains):
        """analyzes the data for a given time interval and returns the results.

        Parameters
        ----------
        count : int
            counter of the number of time of the transformation (identify the
            timing of the simulation)

        spike_trains: list
            list of spike trains to be converted into rate

        Returns
        ------
             times, rate: numpy array, float
                tuple of interval and the rate for the interval if data is
                transformed successfully
        """
        return self.__elephant_delegator.spiketrains_to_rate(count, spike_trains)<|MERGE_RESOLUTION|>--- conflicted
+++ resolved
@@ -24,13 +24,8 @@
 
     NOTE this wrapper class exposes only the functionality that is supported by
     InterscaleHub.
-<<<<<<< HEAD
-    '''
-    
-=======
     """
 
->>>>>>> d7a04efc
     def __init__(self, param, configurations_manager, log_settings, sci_params=None):
         """
         """
