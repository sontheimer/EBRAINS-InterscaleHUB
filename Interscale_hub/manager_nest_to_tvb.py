# ------------------------------------------------------------------------------
#  Copyright 2020 Forschungszentrum Jülich GmbH
# "Licensed to the Apache Software Foundation (ASF) under one or more contributor
#  license agreements; and to You under the Apache License, Version 2.0. "
#
# Forschungszentrum Jülich
#  Institute: Institute for Advanced Simulation (IAS)
#    Section: Jülich Supercomputing Centre (JSC)
#   Division: High Performance Computing in Neuroscience
# Laboratory: Simulation Laboratory Neuroscience
#       Team: Multi-scale Simulation and Design
# ------------------------------------------------------------------------------
import numpy as np
import os
import time

from EBRAINS_InterscaleHUB.Interscale_hub.communicator_nest_to_tvb import CommunicatorNestTvb
from EBRAINS_InterscaleHUB.Interscale_hub.manager_base import InterscaleHubBaseManager
from EBRAINS_InterscaleHUB.Interscale_hub.interscalehub_enums import DATA_EXCHANGE_DIRECTION
from EBRAINS_RichEndpoint.Application_Companion.common_enums import Response

from EBRAINS_ConfigManager.global_configurations_manager.xml_parsers.default_directories_enum import DefaultDirectories


class NestToTvbManager(InterscaleHubBaseManager):
    """
        From NEST to TVB workflow manager
    """

    def __init__(self, parameters, configurations_manager, log_settings,
                 sci_params_xml_path_filename=''):
        """
        Implements the InterscaleHubBaseManager to
        1) Interact with InterscaleHub Facade to steer the execution
        2) Manage the InterscaleHub functionality.
        """

        self.__log_settings = log_settings
        self.__configurations_manager = configurations_manager
        self.__logger = self.__configurations_manager.load_log_configurations(
            name="InterscaleHub -- NEST_TO_TVB Manager",
            log_configurations=self.__log_settings,
            target_directory=DefaultDirectories.SIMULATION_RESULTS)

        # 1) param stuff, create IntercommManager
        self.__logger.debug("Init Params...")
        super().__init__(parameters,
                         DATA_EXCHANGE_DIRECTION.NEST_TO_TVB,
                         self.__configurations_manager,
                         self.__log_settings,
                         sci_params_xml_path_filename=sci_params_xml_path_filename)

        # done: TODO: set via XML settings? POD
        # to be removed: self.__buffersize = self._max_events * 3  # 3 doubles per event
        self.__buffersize = self._sci_params.max_events * self._sci_params.nest_buffer_size_factor

        # path_to_spike_detectors (NEST)
        self.__logger.debug("reading port info for spike detectors...")
        self.__input_path = self.__get_path_to_spike_detectors()
        # path to send_to_tvb (TVB)
        self.__logger.debug("reading port info for sending to TVB...")
        self.__output_path = self.__get_path_to_TVB()

        # 2) create buffer in self.__databuffer
        self.__logger.debug("Creating MPI shared memory Buffer...")
        self.__databuffer = self._get_mpi_shared_memory_buffer(self.__buffersize)
        self.__logger.info("Buffer created.")

        # 3) Data channel setup
        self.__logger.info("setting up data channels...")
        self.__data_channel_setup()
        self.__logger.info("data channels open and ready.")

    def __data_channel_setup(self):
        """
        Open ports and register connection details.
        Accept connection on ports and create INTER communicators.
<<<<<<< HEAD
=======

>>>>>>> d7a04efc
        MVP: register = write port details to file.
        MVP: Two connections
            - input = incoming simulation data
            - output = outgoing simulation data
        """
        # NOTE: create port files and make connection
        # In Demo example: producer/Consumer are inherited from mpi_io_extern,
        # and then they are started as threads which then call mpi_io_extern run() method
        # which then calls make_connection() method

        if self._intra_comm.Get_rank() == 0:
            self.__input_comm, self.__input_port = self._set_up_connection(self.__input_path)
            self.__output_comm = None
        else:
            self.__output_comm, self.__output_port = self._set_up_connection(self.__output_path)
            self.__input_comm = None

    def __get_path_to_TVB(self):
        """
        helper function to get the path to file containing the connection
        details of TVB for sending the data to it.
        """
        # NOTE transformer id is hardcoded as 0 in base class
        return [
            self._path + "/transformation/send_to_tvb/" +
            str(self._id_proxy_nest_region[self._transformer_id]) + ".txt"]

    def __get_path_to_spike_detectors(self):
        """
        helper function to get the path to file containing the connection
        details of spike detectors (NEST) for receiving the data.
        """
        # wait until NEST writes the spike detectors ids
        while not os.path.exists(self._path + '/nest/spike_detector.txt.unlock'):
            self.__logger.info("spike detector ids not found yet, retry in 1 second")
            time.sleep(1)

        # load data from the file
        spike_detector = np.loadtxt(self._path + '/nest/spike_detector.txt', dtype=int)
        # case of one spike detector
        try:
            spike_detector = np.array([int(spike_detector)])
        except:
            #
            # PEP 8: E722 do not use bare 'except'
            # Too broad exception clause
            #
            pass  # TODO log the exception and discuss if terminate with error

        # get the id of spike detector
        self.__logger.debug(f"spike_detector: {spike_detector}")
        id_spike_detector = spike_detector[self._transformer_id]  # NOTE transformer id is hardcoded as 0
        # return path to spike detector
        # TODO change the return type from list to str or path object?
        return [self._path + "/transformation/spike_detector/" + str(id_spike_detector) + ".txt"]

    def start(self):
        """
       implementation of abstract method to start transformation and
        exchanging the data with TVB and NEST.
        """
        self.__logger.info("Start data transfer and usecase science...")
        # initialize Communicator
        #
        # TO BE FIXED: Instance attribute __nest_tvb_communicator defined outside __init__
        #
        self.__nest_tvb_communicator = CommunicatorNestTvb(
            self.__configurations_manager,
            self.__log_settings,
            self._interscalehub_buffer_manager,
            self._mediator)

        # start exchanging the data
        if self.__nest_tvb_communicator.start(self._intra_comm,
                                              self.__input_comm,
                                              self.__output_comm) == Response.ERROR:
            # Case a: something went wrong during the data exchange
            # NOTE the details are already been logged at the origin of the error
            # now terminate with error
            self.__logger.critical('Got error while exchanging the data.')
            return Response.ERROR
        else:
            # Case b: everything went well
            return Response.OK

    def stop(self):
        """
        implementation of the abstract method to conclude the pivot operations
        and stop exchanging the data.
<<<<<<< HEAD
=======

>>>>>>> d7a04efc
        TODO: add error handling and fail checks
        """
        self.__logger.info("Stop InterscaleHub and disconnect...")
        self.__nest_tvb_communicator.stop()
        if self._intra_comm.Get_rank() == 0:
            self._intercomm_manager.close_and_finalize(self.__input_comm, self.__input_port)
        else:
            self._intercomm_manager.close_and_finalize(self.__output_comm, self.__output_port)<|MERGE_RESOLUTION|>--- conflicted
+++ resolved
@@ -75,10 +75,7 @@
         """
         Open ports and register connection details.
         Accept connection on ports and create INTER communicators.
-<<<<<<< HEAD
-=======
 
->>>>>>> d7a04efc
         MVP: register = write port details to file.
         MVP: Two connections
             - input = incoming simulation data
@@ -168,10 +165,7 @@
         """
         implementation of the abstract method to conclude the pivot operations
         and stop exchanging the data.
-<<<<<<< HEAD
-=======
 
->>>>>>> d7a04efc
         TODO: add error handling and fail checks
         """
         self.__logger.info("Stop InterscaleHub and disconnect...")
